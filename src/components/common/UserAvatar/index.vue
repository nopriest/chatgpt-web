--- conflicted
+++ resolved
@@ -13,9 +13,6 @@
 <template>
   <div class="flex items-center">
     <div class="w-10 h-10 overflow-hidden rounded-full">
-<<<<<<< HEAD
-      <img class="object-cover" src="@/assets/ikun.jfif" alt="avatar">
-=======
       <template v-if="isString(userInfo.avatar) && userInfo.avatar.length > 0">
         <NAvatar
           size="large"
@@ -27,7 +24,6 @@
       <template v-else>
         <NAvatar size="large" round :src="defaultAvatar" />
       </template>
->>>>>>> f95af40a
     </div>
     <div class="ml-2">
       <h2 class="font-bold text-md">
